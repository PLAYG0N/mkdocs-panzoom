--- conflicted
+++ resolved
@@ -165,14 +165,10 @@
 #  option (not recommended) you can uncomment the following to ignore the entire idea folder.
 #.idea/
 
-<<<<<<< HEAD
 # Ruff
 .ruff_cache/
 
 public/
-=======
-public/
 performance_debug.yml
 docs/test/
-docs/.test/
->>>>>>> 11104bd9
+docs/.test/