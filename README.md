--- conflicted
+++ resolved
@@ -91,10 +91,7 @@
 plugins:
   - panzoom:
       initial_zoom_level: 1.5 # default 1.0
-<<<<<<< HEAD
       zoom_step: 0.1 # default 0.2
-=======
->>>>>>> 9434058d
 ```
 
 ### Exclude Pages
@@ -114,7 +111,6 @@
       full_screen: True # default False
 ```
 
-<<<<<<< HEAD
 ### Hide/Show Zoom in/out Buttons
 
 ```yaml
@@ -123,7 +119,7 @@
       show_zoom_buttons: true # default false
       buttons_size: "1.1em" # default "1.25em"
 ```
-=======
+
 ## Automatic Zoom State Persistence
 
 The plugin automatically saves the zoom level and pan position for each diagram to your browser's localStorage. This means:
@@ -133,8 +129,8 @@
 - **Automatic Cleanup**: Saved states older than 30 days are automatically cleared
 - **Reset Functionality**: Using the reset button clears the saved state for that diagram and returns to the configured initial zoom level
 
-This feature works automatically - no additional configuration is required. The zoom states are stored locally in your browser and are not shared between different browsers or devices.
->>>>>>> 9434058d
+This feature works automatically - no additional configuration is required. The zoom states are stored locally in your browser
+and are not shared between different browsers or devices.
 
 ## Star History
 
