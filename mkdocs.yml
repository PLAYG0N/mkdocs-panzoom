site_name: PanZoom Plugin for MkDocs
site_dir: public
repo_name: PLAYG0N/mkdocs-panzoom
repo_url: https://github.com/PLAYG0N/mkdocs-panzoom
site_url: https://playg0n.github.io/mkdocs-panzoom/

theme:
  name: material
  icon:
    logo: material/magnify-scan
  palette:
    # Palette toggle for dark mode
    - scheme: slate
      toggle:
        icon: material/brightness-4
        name: Switch to light mode
    # Palette toggle for light mode
    - scheme: default
      toggle:
        icon: material/brightness-7
        name: Switch to dark mode

  features:
    - content.code.copy
    - navigation.indexes
    - navigation.tabs
    - navigation.tabs.sticky
    - navigation.top
# Extensions
markdown_extensions:
  - footnotes
  - attr_list
  - pymdownx.highlight
  - pymdownx.superfences
  - pymdownx.details
  - pymdownx.keys
  - pymdownx.magiclink
  - pymdownx.tasklist
  - admonition
  - toc:
      permalink: true
  - pymdownx.superfences:
      custom_fences:
        - name: mermaid
          class: mermaid
          format: !!python/name:pymdownx.superfences.fence_code_format

<<<<<<< HEAD
# hooks:
  # - hooks/performance_debug.py
=======
hooks:
  - hooks/performance_debug.py
>>>>>>> 9434058d

plugins:
  - search
  - panzoom:
      # images: true
      # mermaid: true # old config
      full_screen: true
      always_show_hint: true
      key: "alt"
      exclude:
        - Mermaid/excluded.md
      include_selectors:
        - img
      # hint_location: top
      # hint_location: bottom
  - d2<|MERGE_RESOLUTION|>--- conflicted
+++ resolved
@@ -45,13 +45,9 @@
           class: mermaid
           format: !!python/name:pymdownx.superfences.fence_code_format
 
-<<<<<<< HEAD
+
 # hooks:
   # - hooks/performance_debug.py
-=======
-hooks:
-  - hooks/performance_debug.py
->>>>>>> 9434058d
 
 plugins:
   - search
